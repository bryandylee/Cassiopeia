--- conflicted
+++ resolved
@@ -362,39 +362,18 @@
 	"""
 
 
-<<<<<<< HEAD
-	out_stem = ''.join(out_fp.split('.')[:-1])
-=======
->>>>>>> 4ab76f45
-
 	character_matrix_values, prior_probs, indel_to_charstate = process_allele_table(at, old_r = old_r, mutation_map=mutation_map)
-
-<<<<<<< HEAD
-	if mutation_map is not None:
-		# write prior probability dictionary to pickle for convenience
-		pic.dump(prior_probs, open(out_stem + "_priorprobs.pkl", "wb"))
-
-		# write indel to character state mapping to pickle
-		pic.dump(indel_to_charstate, open(out_stem + "_indel_character_map.pkl", "wb"))
-
-	if write:
-		if out_fp is None:
-			raise Exception("Need to specify an output file if writing to file")
-=======
 
     if write:
 
         out_stem = ''.join(out_fp.split('.')[:-1])
         if out_fp is None:
             raise Exception("Need to specify an output file if writing to file")
->>>>>>> 4ab76f45
 
 		write_to_charmat(character_matrix_values, out_fp)
 
-<<<<<<< HEAD
 	else:
 		return string_to_cm(character_matrix_values)
-=======
         if mutation_map is not None:
             # write prior probability dictionary to pickle for convenience
             pic.dump(prior_probs, open(out_stem + "_priorprobs.pkl", "wb"))
@@ -404,7 +383,6 @@
 
     else:
         return string_to_cm(character_matrix_values), prior_probs, indel_to_charstate
->>>>>>> 4ab76f45
 
 def alleletable_to_lineage_profile(lg, out_fp=None, old_r = False, write=True):
 	"""

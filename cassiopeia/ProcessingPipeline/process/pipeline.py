"""
This file contains all high-level functionality for preprocessing sequencing
data into character matrices ready for phylogenetic inference. This file
is mainly invoked by cassiopeia_preprocess.py.
TODO: richardyz98: Standardize logging outputs across all modules
"""

import os
import time

from typing import List, Optional, Tuple

from Bio import SeqIO
from functools import partial
import logging
import matplotlib.pyplot as plt
import numpy as np
import pandas as pd
from skbio import alignment

from pathlib import Path
from tqdm.auto import tqdm

<<<<<<< HEAD
=======
from cassiopeia.ProcessingPipeline.process import alignment_utilities
from cassiopeia.ProcessingPipeline.process import constants
>>>>>>> 96931706
from cassiopeia.ProcessingPipeline.process import UMI_utils
from cassiopeia.ProcessingPipeline.process import constants
from cassiopeia.ProcessingPipeline.process import filter_utils
from cassiopeia.ProcessingPipeline.process import utilities
from cassiopeia.ProcessingPipeline.process import lineageGroup_utils as lg_utils

DNA_SUBSTITUTION_MATRIX = constants.DNA_SUBSTITUTION_MATRIX
progress = tqdm


def resolve_umi_sequence(
    molecule_table: pd.DataFrame,
    output_directory: str,
    min_avg_reads_per_umi: float = 2.0,
    min_umi_per_cell: int = 10,
    plot: bool = True,
) -> pd.DataFrame:
    """Resolve a consensus sequence for each UMI.

    This procedure will perform UMI and cellBC filtering on the basis of reads per
    UMI and UMIs per cell and then assign the most abundant sequence to each UMI
    if there is a set of conflicting sequences per UMI.

    Args:
      molecule_table: MoleculeTable to resolve
      output_directory: Directory to store results
      min_avg_reads_per_umi: Minimum covarage (i.e. average reads) per UMI allowed
      min_umi_per_cell: Minimum number of UMIs per cell allowed

    Return:
      A MoleculeTable with unique mappings between cellBC-UMI pairs.
    """

    logging.info("Resolving UMI sequences...")

    t0 = time.time()

    if plot:
        # -------------------- Plot # of sequences per UMI -------------------- #
        equivClass_group = (
            molecule_table.groupby(["cellBC", "UMI"])
            .agg({"grpFlag": "count"})
            .sort_values("grpFlag", ascending=False)
            .reset_index()
        )

        _ = plt.figure(figsize=(8, 5))
        plt.hist(
            equivClass_group["grpFlag"],
            bins=range(1, equivClass_group["grpFlag"].max()),
        )
        plt.title("Unique Seqs per cellBC+UMI")
        plt.yscale("log", basey=10)
        plt.xlabel("Number of Unique Seqs")
        plt.ylabel("Count (Log)")
        plt.savefig(os.path.join(output_directory, "seqs_per_equivClass.png"))

    # ----------------- Select most abundant sequence ------------------ #

    mt_filter = {}
    total_numReads = {}
    top_reads = {}
    second_reads = {}
    first_reads = {}

    for _, group in tqdm(molecule_table.groupby(["cellBC", "UMI"])):

        # base case - only one sequence
        if group.shape[0] == 1:
            good_readName = group["readName"].iloc[0]
            mt_filter[good_readName] = False
            total_numReads[good_readName] = group["readCount"]
            top_reads[good_readName] = group["readCount"]

        # more commonly - many sequences for a given UMI
        else:
            group_sort = group.sort_values(
                "readCount", ascending=False
            ).reset_index()
            good_readName = group_sort["readName"].iloc[0]

            # keep the first entry (highest readCount)
            mt_filter[good_readName] = False

            total_numReads[good_readName] = group_sort["readCount"].sum()
            top_reads[good_readName] = group_sort["readCount"].iloc[0]
            second_reads[good_readName] = group_sort["readCount"].iloc[1]
            first_reads[good_readName] = group_sort["readCount"].iloc[0]

            # mark remaining UMIs for filtering
            for i in range(1, group.shape[0]):
                bad_readName = group_sort["readName"].iloc[i]
                mt_filter[bad_readName] = True

    # apply the filter using the hash table created above
    molecule_table["filter"] = molecule_table["readName"].map(mt_filter)
    n_filtered = molecule_table[molecule_table["filter"] == True].shape[0]

    logging.info(f"Filtered out {n_filtered} reads.")

    # filter based on status & reindex
    filt_molecule_table = molecule_table[
        molecule_table["filter"] == False
    ].copy()
    filt_molecule_table.drop(columns=["filter"], inplace=True)

    logging.info(f"Finished resolving UMI sequences in {time.time() - t0}s.")

    if plot:
        # ---------------- Plot Diagnositics after Resolving ---------------- #
        h = plt.figure(figsize=(14, 10))
        plt.plot(top_reads.values(), total_numReads.values(), "r.")
        plt.ylabel("Total Reads")
        plt.xlabel("Number Reads for Picked Sequence")
        plt.title("Total vs. Top Reads for Picked Sequence")
        plt.savefig(
            os.path.join(output_directory, "/total_vs_top_reads_pickSeq.png")
        )
        plt.close()

        h = plt.figure(figsize=(14, 10))
        plt.plot(first_reads.values(), second_reads.values(), "r.")
        plt.ylabel("Number Reads for Second Best Sequence")
        plt.xlabel("Number Reads for Picked Sequence")
        plt.title("Second Best vs. Top Reads for Picked Sequence")
        plt.savefig(
            os.path.join(output_directory + "/second_vs_top_reads_pickSeq.png")
        )
        plt.close()

    filt_molecule_table = utilities.filter_cells(
        filt_molecule_table, min_umi_per_cell, min_avg_reads_per_umi
    )
    return filt_molecule_table


<<<<<<< HEAD
def collapse_UMIs(
=======
def collapse_umis(
>>>>>>> 96931706
    out_dir: str,
    bam_fp: str,
    max_hq_mismatches: int = 3,
    max_indels: int = 2,
    n_threads: int = 1,
    show_progress: bool = True,
    force_sort: bool = True,
):
    """Collapses close UMIs together from a bam file.

    On a basic level, it aggregates together identical or close reads to count
    how many times a UMI was read. Performs basic error correction, allowing
    UMIs to be collapsed together which differ by at most a certain number of
    high quality mismatches and indels in the sequence read itself. Writes out
    a dataframe of the collapsed UMIs table.

    Args:
        out_dir: The output directory where the sorted bam directory, the
          collapsed bam directory, and the final collapsed table are written to.
        bam_file_name: File path of the bam_file. Just the bam file name can be
          specified if the bam already exists in the output directory.
        max_hq_mismatches: A threshold specifying the max number of high quality
          mismatches between the seqeunces of 2 aligned segments to be collapsed.
        max_indels: A threshold specifying the maximum number of differing indels
          allowed between the sequences of 2 aligned segments to be collapsed.
        n_threads: Number of threads used. Currently only supports single
          threaded use.
        show_progress: Allow progress bar to be shown.
        force_sort: Specify whether to sort the initial bam directory, regardless
          of if the sorted file already exists.

    Returns:
        None; output table is written to file.
    """

    logging.info("Collapsing UMI sequences...")

    t0 = time.time()

    # pathing written such that the bam file that is being converted does not
    # have to exist currently in the output directory
    if out_dir[-1] == "/":
        out_dir = out_dir[:-1]
    sorted_file_name = Path(
        out_dir
        + "/"
        + ".".join(bam_fp.split("/")[-1].split(".")[:-1])
        + "_sorted.bam"
    )

    if force_sort or not sorted_file_name.exists():
        max_read_length, total_reads_out = UMI_utils.sort_cellranger_bam(
            bam_fp, str(sorted_file_name), show_progress=show_progress
        )
        logging.info("Sorted bam directory saved to " + str(sorted_file_name))
        logging.info("Max read length of " + str(max_read_length))
        logging.info("Total reads: " + str(total_reads_out))

    collapsed_file_name = sorted_file_name.with_suffix(".collapsed.bam")
    if not collapsed_file_name.exists():
        UMI_utils.form_collapsed_clusters(
            str(sorted_file_name),
            max_hq_mismatches,
            max_indels,
            show_progress=show_progress,
        )

    logging.info(f"Finished collapsing UMI sequences in {time.time() - t0} s.")
    collapsed_df_file_name = sorted_file_name.with_suffix(".collapsed.txt")
<<<<<<< HEAD
    df = utilities.convertBam2DF(
=======
    utilities.convert_bam_to_df(
>>>>>>> 96931706
        str(collapsed_file_name), str(collapsed_df_file_name)
    )
    logging.info("Collapsed bam directory saved to " + str(collapsed_file_name))
    logging.info("Converted dataframe saved to " + str(collapsed_df_file_name))
    return df


def align_sequences(
    queries: pd.DataFrame,
    ref_filepath: Optional[str] = None,
    ref: Optional[str] = None,
    gap_open_penalty: float = 20,
    gap_extend_penalty: float = 1,
) -> pd.DataFrame:
    """Align reads to the TargetSite refernece.

    Take in several queries store in a DataFrame mapping cellBC-UMIs to a
    sequence of interest and align each to a reference sequence. The alignment
    algorithm used is the Smith-Waterman local alignment algorithm. The desired
    output consists of the best alignment score and the CIGAR string storing the
    indel locations in the query sequence.

    TODO(mattjones315): Parallelize?

    Args:
        queries: Dataframe storing a list of sequences to align.
        ref_filepath: Filepath to the reference FASTA.
        ref: Reference sequence.
        gapopen: Gap open penalty
        gapextend: Gap extension penalty

    Returns:
        A dataframe mapping each sequence name to the CIGAR string, quality,
        and original query sequence.
    """

    assert ref or ref_filepath

    alignment_dictionary = {}

    if ref_filepath:
        ref = str(list(SeqIO.parse(ref_filepath, "fasta"))[0].seq)

    logging.info("Beginning alignment to reference...")
    t0 = time.time()

    for umi in queries.index:

        query = queries.loc[umi]

        aligner = alignment.StripedSmithWaterman(
            query.seq,
            substitution_matrix=DNA_SUBSTITUTION_MATRIX,
            gap_open_penalty=gap_open_penalty,
            gap_extend_penalty=gap_extend_penalty,
        )
        aln = aligner(ref)
        alignment_dictionary[query.readName] = (
            query.cellBC,
            query.UMI,
            query.readCount,
            aln.cigar,
            aln.query_begin,
            aln.target_begin,
            aln.optimal_alignment_score,
            aln.query_sequence,
            aln.target_begin,
            aln.query_begin,
        )

    final_time = time.time()

    logging.info(f"Finished aligning in {final_time - t0}.")
    logging.info(
        f"Average time to align each sequence: {(final_time - t0) / queries.shape[0]})"
    )

    alignment_df = pd.DataFrame.from_dict(alignment_dictionary, orient="index")
    alignment_df.columns = [
        "cellBC",
        "UMI",
        "ReadCount",
        "CIGAR",
        "QueryBegin",
        "ReferenceBegin"
        "AlignmentScore",
        "Seq",
        "RefStart",
        "QueryStart",
    ]
    alignment_df.index.name = "readName"
<<<<<<< HEAD
    alignment_df.reset_index(inplace=True)

    return alignment_df


def error_correct_umis(
    input_df: pd.DataFrame,
    _id: str,
    max_UMI_distance: int = 2,
    show_progress: bool = False,
    verbose: bool = False,
) -> pd.DataFrame:
    """
    Within cellBC-intBC pairs, collapses UMIs that have close sequences.

    Error correct UMIs together within cellBC-intBC pairs. UMIs that have a
    Hamming Distance between their sequences less than a threshold are
    corrected towards whichever UMI is more abundant.

    Args:
        input_df: Input DataFrame of alignments.
        _id: Identification of sample.
        max_UMI_distance: Maximum Hamming distance between UMIs
            for error correction.
        show_progress: Allow a progress bar to be shown.
        verbose: Log every UMI correction.

    Returns:
        A DataFrame of error corrected UMIs.

    """

    assert (
        len(
            [
                i
                for i in input_df.groupby(["cellBC", "intBC", "UMI"]).size()
                if i > 1
            ]
        )
        == 0
    ), "Non-unique cellBC-UMI pair exists, please resolve UMIs."

    t0 = time.time()

    logging.info("Beginning error correcting UMIs...")

    sorted_df = input_df.sort_values(
        ["cellBC", "intBC", "ReadCount", "UMI"], ascending=[True, True, False]
    )

    if max_UMI_distance == 0:
        logging.info(
            "Distance of 0, no correction occured, all alignments returned"
        )
        return sorted_df

    num_corrected = 0
    total = 0

    alignment_df = pd.DataFrame()

    if show_progress:
        sorted_df = progress(sorted_df, total=total, desc="Collapsing")

    allele_groups = sorted_df.groupby(["cellBC", "intBC"])

    for fields, allele_group in allele_groups:
        cellBC, intBC = fields
        if verbose:
            logging.info(f"cellBC: {cellBC}, intBC: {intBC}")
        (allele_group, num_corr, tot) = UMI_utils.correct_umis_in_group(
            allele_group, _id, max_UMI_distance
        )
        num_corrected += num_corr
        total += tot

        alignment_df = alignment_df.append(allele_group, sort=True)

    final_time = time.time()

    logging.info(f"Finished error correcting UMIs in {final_time - t0}.")
    logging.info(
        f"{num_corrected} UMIs Corrected of {total}"
        + f"({round(float(num_corrected) / total, 5) * 100}%)"
    )

    alignment_df["readName"] = alignment_df.apply(
        lambda x: "_".join([x.cellBC, x.UMI, str(int(x.ReadCount))]), axis=1
    )

    alignment_df.set_index("readName", inplace=True)
    alignment_df.reset_index(inplace=True)

    return alignment_df
=======
    alignment_df.reset_index(inplace=True)

    return alignment_df


def call_alleles(
    alignments: pd.DataFrame,
    ref_filepath: Optional[str] = None,
    ref: Optional[str] = None,
    barcode_interval: Tuple[int, int] = (20, 34),
    cutsite_locations: List[int] = [112, 166, 220],
    cutsite_width: int = 12,
    context: bool = True,
    context_size: int = 5,
) -> pd.DataFrame:
    """Call indels from CIGAR strings.

    Given many alignments, we extract the indels by comparing the CIGAR strings
    of each alignment to the reference sequence. 

    Args:
        alignments: Alignments provided in dataframe
        ref_filepath: Filepath to the ference sequence
        ref: Nucleotide sequence of the reference
        barcode_interval: Interval in reference corresponding to the integration
            barcode
        cutsite_locations: A list of all cutsite positions in the reference
        cutsite_width: Number of nucleotides left and right of cutsite location
            that indels can appear in.
        context: Include sequence context around indels
        context_size: Number of bases to the right and left to include as
            context

    Returns:
        A dataframe mapping each sequence alignment to the called indels.
    """

    assert ref or ref_filepath

    alignment_to_indel = {}
    alignment_to_intBC = {}

    if ref_filepath:
        ref = str(list(SeqIO.parse(ref_filepath, "fasta"))[0].seq)

    logging.info("Calling indels...")
    t0 = time.time()

    for _, row in tqdm(
        alignments.iterrows(),
        total=alignments.shape[0],
        desc="Parsing CIGAR strings into indels",
    ):

        intBC, indels = alignment_utilities.parse_cigar(
            row.CIGAR,
            row.Seq,
            ref,
            row.ReferenceBegin,
            row.QueryBegin,
            barcode_interval,
            cutsite_locations,
            cutsite_width,
            context=context,
            context_size=context_size,
        )

        alignment_to_indel[row.readName] = indels
        alignment_to_intBC[row.readName] = intBC

    indel_df = pd.DataFrame.from_dict(
        alignment_to_indel,
        orient='index',
        columns = [f"r{i}" for i in range(1, len(cutsite_locations)+1)]
    )

    indel_df["allele"] = indel_df.apply(
        lambda x: "".join([str(i) for i in x.values]), axis=1
    )
    indel_df['intBC'] = indel_df.index.map(alignment_to_intBC)

    alignments.set_index("readName", inplace=True)

    alignments = alignments.join(indel_df)

    alignments.reset_index(inplace=True)

    final_time = time.time()

    logging.info(f"Finished calling alleles in {final_time - t0}s")
    return alignments
>>>>>>> 96931706
<|MERGE_RESOLUTION|>--- conflicted
+++ resolved
@@ -21,11 +21,8 @@
 from pathlib import Path
 from tqdm.auto import tqdm
 
-<<<<<<< HEAD
-=======
 from cassiopeia.ProcessingPipeline.process import alignment_utilities
 from cassiopeia.ProcessingPipeline.process import constants
->>>>>>> 96931706
 from cassiopeia.ProcessingPipeline.process import UMI_utils
 from cassiopeia.ProcessingPipeline.process import constants
 from cassiopeia.ProcessingPipeline.process import filter_utils
@@ -162,11 +159,7 @@
     return filt_molecule_table
 
 
-<<<<<<< HEAD
-def collapse_UMIs(
-=======
 def collapse_umis(
->>>>>>> 96931706
     out_dir: str,
     bam_fp: str,
     max_hq_mismatches: int = 3,
@@ -236,17 +229,12 @@
 
     logging.info(f"Finished collapsing UMI sequences in {time.time() - t0} s.")
     collapsed_df_file_name = sorted_file_name.with_suffix(".collapsed.txt")
-<<<<<<< HEAD
-    df = utilities.convertBam2DF(
-=======
     utilities.convert_bam_to_df(
->>>>>>> 96931706
         str(collapsed_file_name), str(collapsed_df_file_name)
     )
     logging.info("Collapsed bam directory saved to " + str(collapsed_file_name))
     logging.info("Converted dataframe saved to " + str(collapsed_df_file_name))
     return df
-
 
 def align_sequences(
     queries: pd.DataFrame,
@@ -332,103 +320,6 @@
         "QueryStart",
     ]
     alignment_df.index.name = "readName"
-<<<<<<< HEAD
-    alignment_df.reset_index(inplace=True)
-
-    return alignment_df
-
-
-def error_correct_umis(
-    input_df: pd.DataFrame,
-    _id: str,
-    max_UMI_distance: int = 2,
-    show_progress: bool = False,
-    verbose: bool = False,
-) -> pd.DataFrame:
-    """
-    Within cellBC-intBC pairs, collapses UMIs that have close sequences.
-
-    Error correct UMIs together within cellBC-intBC pairs. UMIs that have a
-    Hamming Distance between their sequences less than a threshold are
-    corrected towards whichever UMI is more abundant.
-
-    Args:
-        input_df: Input DataFrame of alignments.
-        _id: Identification of sample.
-        max_UMI_distance: Maximum Hamming distance between UMIs
-            for error correction.
-        show_progress: Allow a progress bar to be shown.
-        verbose: Log every UMI correction.
-
-    Returns:
-        A DataFrame of error corrected UMIs.
-
-    """
-
-    assert (
-        len(
-            [
-                i
-                for i in input_df.groupby(["cellBC", "intBC", "UMI"]).size()
-                if i > 1
-            ]
-        )
-        == 0
-    ), "Non-unique cellBC-UMI pair exists, please resolve UMIs."
-
-    t0 = time.time()
-
-    logging.info("Beginning error correcting UMIs...")
-
-    sorted_df = input_df.sort_values(
-        ["cellBC", "intBC", "ReadCount", "UMI"], ascending=[True, True, False]
-    )
-
-    if max_UMI_distance == 0:
-        logging.info(
-            "Distance of 0, no correction occured, all alignments returned"
-        )
-        return sorted_df
-
-    num_corrected = 0
-    total = 0
-
-    alignment_df = pd.DataFrame()
-
-    if show_progress:
-        sorted_df = progress(sorted_df, total=total, desc="Collapsing")
-
-    allele_groups = sorted_df.groupby(["cellBC", "intBC"])
-
-    for fields, allele_group in allele_groups:
-        cellBC, intBC = fields
-        if verbose:
-            logging.info(f"cellBC: {cellBC}, intBC: {intBC}")
-        (allele_group, num_corr, tot) = UMI_utils.correct_umis_in_group(
-            allele_group, _id, max_UMI_distance
-        )
-        num_corrected += num_corr
-        total += tot
-
-        alignment_df = alignment_df.append(allele_group, sort=True)
-
-    final_time = time.time()
-
-    logging.info(f"Finished error correcting UMIs in {final_time - t0}.")
-    logging.info(
-        f"{num_corrected} UMIs Corrected of {total}"
-        + f"({round(float(num_corrected) / total, 5) * 100}%)"
-    )
-
-    alignment_df["readName"] = alignment_df.apply(
-        lambda x: "_".join([x.cellBC, x.UMI, str(int(x.ReadCount))]), axis=1
-    )
-
-    alignment_df.set_index("readName", inplace=True)
-    alignment_df.reset_index(inplace=True)
-
-    return alignment_df
-=======
     alignment_df.reset_index(inplace=True)
 
     return alignment_df
@@ -520,4 +411,94 @@
 
     logging.info(f"Finished calling alleles in {final_time - t0}s")
     return alignments
->>>>>>> 96931706
+
+def error_correct_umis(
+    input_df: pd.DataFrame,
+    _id: str,
+    max_UMI_distance: int = 2,
+    show_progress: bool = False,
+    verbose: bool = False,
+) -> pd.DataFrame:
+    """
+    Within cellBC-intBC pairs, collapses UMIs that have close sequences.
+
+    Error correct UMIs together within cellBC-intBC pairs. UMIs that have a
+    Hamming Distance between their sequences less than a threshold are
+    corrected towards whichever UMI is more abundant.
+
+    Args:
+        input_df: Input DataFrame of alignments.
+        _id: Identification of sample.
+        max_UMI_distance: Maximum Hamming distance between UMIs
+            for error correction.
+        show_progress: Allow a progress bar to be shown.
+        verbose: Log every UMI correction.
+
+    Returns:
+        A DataFrame of error corrected UMIs.
+
+    """
+
+    assert (
+        len(
+            [
+                i
+                for i in input_df.groupby(["cellBC", "intBC", "UMI"]).size()
+                if i > 1
+            ]
+        )
+        == 0
+    ), "Non-unique cellBC-UMI pair exists, please resolve UMIs."
+
+    t0 = time.time()
+
+    logging.info("Beginning error correcting UMIs...")
+
+    sorted_df = input_df.sort_values(
+        ["cellBC", "intBC", "ReadCount", "UMI"], ascending=[True, True, False]
+    )
+
+    if max_UMI_distance == 0:
+        logging.info(
+            "Distance of 0, no correction occured, all alignments returned"
+        )
+        return sorted_df
+
+    num_corrected = 0
+    total = 0
+
+    alignment_df = pd.DataFrame()
+
+    if show_progress:
+        sorted_df = progress(sorted_df, total=total, desc="Collapsing")
+
+    allele_groups = sorted_df.groupby(["cellBC", "intBC"])
+
+    for fields, allele_group in allele_groups:
+        cellBC, intBC = fields
+        if verbose:
+            logging.info(f"cellBC: {cellBC}, intBC: {intBC}")
+        (allele_group, num_corr, tot) = UMI_utils.correct_umis_in_group(
+            allele_group, _id, max_UMI_distance
+        )
+        num_corrected += num_corr
+        total += tot
+
+        alignment_df = alignment_df.append(allele_group, sort=True)
+
+    final_time = time.time()
+
+    logging.info(f"Finished error correcting UMIs in {final_time - t0}.")
+    logging.info(
+        f"{num_corrected} UMIs Corrected of {total}"
+        + f"({round(float(num_corrected) / total, 5) * 100}%)"
+    )
+
+    alignment_df["readName"] = alignment_df.apply(
+        lambda x: "_".join([x.cellBC, x.UMI, str(int(x.ReadCount))]), axis=1
+    )
+
+    alignment_df.set_index("readName", inplace=True)
+    alignment_df.reset_index(inplace=True)
+
+    return alignment_df
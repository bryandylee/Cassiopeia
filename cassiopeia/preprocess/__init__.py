# -*- coding: utf-8 -*-

"""Top level for preprocess."""

from .pipeline import (
    align_sequences,
    call_alleles,
    collapse_umis,
    error_correct_umis,
    filter_molecule_table,
    resolve_umi_sequence,
<<<<<<< HEAD
    call_lineage_groups
=======
    filter_molecule_table,
    call_lineage_groups,
>>>>>>> 403c36d7
)
from .utilities import filter_cells<|MERGE_RESOLUTION|>--- conflicted
+++ resolved
@@ -7,13 +7,8 @@
     call_alleles,
     collapse_umis,
     error_correct_umis,
-    filter_molecule_table,
     resolve_umi_sequence,
-<<<<<<< HEAD
-    call_lineage_groups
-=======
     filter_molecule_table,
     call_lineage_groups,
->>>>>>> 403c36d7
 )
 from .utilities import filter_cells
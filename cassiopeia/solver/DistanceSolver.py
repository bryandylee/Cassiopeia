--- conflicted
+++ resolved
@@ -25,10 +25,10 @@
 
 
 class DistanceSolver(CassiopeiaSolver.CassiopeiaSolver):
-<<<<<<< HEAD
+    
     def __init__(self, dissimilarity_function: Optional[Callable] = None):
 
-        super().__init__(None, None, None)
+        super().__init__()
 
         self.dissimilarity_function = dissimilarity_function
 
@@ -38,102 +38,8 @@
         dissimilarity_map: Optional[pd.DataFrame] = None,
         root_sample: Optional[str] = None,
         root_tree: bool = False,
+        prior_transformation: str = "negative_log",
     ) -> None:
-=======
-    """
-    DistanceSolver is an abstract class representing the structure of bottom-up
-    inference algorithms. The solver procedure contains logic to build a tree
-    from the leaves by iteratively joining the set of samples based on their
-    distances from each other, defined by a provided dissimilarity map or
-    function. Each subclass will implement "find_cherry" and
-    "update_dissimilarity_map", which are the procedures for finding the next
-    cherry to join and updating the dissimilarity map, respectively.
-
-    Args:
-        character_matrix: A character matrix of observed character states for
-            all samples
-        missing_char: The character representing missing values
-        meta_data: Any meta data associated with the samples
-        priors: Prior probabilities of observing a transition from 0 to any
-            state for each character
-        prior_transformation: A function defining a transformation on the priors
-            in forming weights
-        dissimilarity_map: A dissimilarity map describing the distances between
-            samples.
-        dissimilarity_function: A function by which to compute the dissimilarity
-            map. Optional if a dissimilarity map is already provided.
-
-    Attributes:
-        character_matrix: The character matrix describing the samples
-        missing_char: The character representing missing values
-        meta_data: Data table storing meta data for each sample
-        priors: Prior probabilities of character state transitions
-        weights: Weights on character/mutation pairs, derived from priors
-        dissimilarity_map: Dissimilarity map describing distances between
-            samples
-        dissimilarity_function: Function to compute the dissimilarity between
-            samples.
-        tree: The tree built by `self.solve()`. None if `solve` has not been
-            called yet
-        unique_character_matrix: A character matrix with duplicate rows filtered out
-    """
-
-    def __init__(
-        self,
-        character_matrix: pd.DataFrame,
-        missing_char: int = -1,
-        meta_data: Optional[pd.DataFrame] = None,
-        priors: Optional[Dict] = None,
-        prior_transformation: Optional[
-            Callable[[float], float]
-        ] = "negative_log",
-        dissimilarity_map: Optional[pd.DataFrame] = None,
-        dissimilarity_function: Optional[Callable] = None,
-    ):
-
-        if dissimilarity_function is None and dissimilarity_map is None:
-            raise DistanceSolverError(
-                "Please specify a dissimilarity map or dissimilarity function"
-            )
-
-        super().__init__(character_matrix, meta_data, priors)
-
-        self.tree = None
-        self.weights = None
-
-        if priors:
-            self.weights = solver_utilities.transform_priors(
-                priors, prior_transformation
-            )
-
-        self.dissimilarity_map = dissimilarity_map
-        self.dissimilarity_function = dissimilarity_function
-
-        self.unique_character_matrix = (
-            self.character_matrix.drop_duplicates().copy()
-        )
-        self.unique_character_matrix.index = [
-            f"state{i}" for i in range(self.unique_character_matrix.shape[0])
-        ]
-
-        # Create the dissimilarity map if not specified
-        if self.dissimilarity_map is None:
-            N = self.unique_character_matrix.shape[0]
-            dissimilarity_map = self.compute_dissimilarity_map(
-                self.unique_character_matrix.to_numpy(), N
-            )
-            dissimilarity_map = scipy.spatial.distance.squareform(
-                dissimilarity_map
-            )
-
-            self.dissimilarity_map = pd.DataFrame(
-                dissimilarity_map,
-                index=self.unique_character_matrix.index,
-                columns=self.unique_character_matrix.index,
-            )
-
-    def solve(self):
->>>>>>> 9e1ea0ff
         """A general bottom-up distance-based solver routine.
 
         The general solver routine proceeds by iteratively finding pairs of
@@ -149,13 +55,27 @@
                 between samples
             root_sample: Sample to treat as a root
             root_tree: Whether or not to root the tree after the routine
-        """
+            prior_transformation: Function to use when transforming priors into
+                weights. Supports the following transformations:
+                    "negative_log": Transforms each probability by the negative
+                        log (default)
+                    "inverse": Transforms each probability p by taking 1/p
+                    "square_root_inverse": Transforms each probability by the
+                        the square root of 1/p
+        """
+
+        weights = None
+        if cassiopeia_tree.priors:
+            weights = solver_utilities.transform_priors(
+                cassiopeia_tree.priors, prior_transformation
+            )
 
         (
             unique_character_matrix,
             dissimilarity_map,
             state_to_sample_mapping,
             root_sample,
+            weights
         ) = self.setup_solver(
             cassiopeia_tree, dissimilarity_map, root_sample, root_tree
         )
@@ -215,6 +135,7 @@
         dissimilarity_map: Optional[pd.DataFrame] = None,
         root_sample: Optional[str] = None,
         root_tree: bool = False,
+        weights: Optional[Dict[int, Dict[int, float]]] = None
     ) -> Tuple[pd.DataFrame, pd.DataFrame, Dict[str, List[str]], str]:
         """Sets up the solver.
 
@@ -228,6 +149,7 @@
                 will create it using the dissimilarity function specified.
             root_sample: Sample to treat as the root.
             root_tree: Whether or not to root the tree after inference.
+            prior_transformation: Function to apply to priors to create weights.
 
         Returns:
             A character matrix with duplicate rows filtered out, a
@@ -242,7 +164,7 @@
 
         character_matrix = (
             cassiopeia_tree.get_original_character_matrix().copy()
-        )            
+        )
 
         if root_sample is None and root_tree:
 
@@ -273,7 +195,7 @@
             dissimilarity_map = self.compute_dissimilarity_map(
                 unique_character_matrix.to_numpy(),
                 N,
-                cassiopeia_tree.priors,
+                weights,
                 cassiopeia_tree.missing_state_indicator,
             )
             dissimilarity_map = scipy.spatial.distance.squareform(
@@ -306,7 +228,7 @@
         self,
         cm: np.array,
         C: int,
-        priors: Optional[Dict[int, Dict[int, float]]] = None,
+        weights: Optional[Dict[int, Dict[int, float]]] = None,
         missing_indicator: int = -1,
     ) -> np.array:
         """Compute the dissimilarity between all samples
@@ -317,8 +239,8 @@
         Args:
             cm: Character matrix
             C: Number of samples
-            delta: A dissimilarity function that takes in two arrays and returns
-                a dissimilarity
+            weights: Weights to use for comparing states.
+            missing_indicator: State indicating missing data
 
         Returns:
             A dissimilarity mapping as a flattened array.
@@ -333,11 +255,7 @@
                 s2 = cm[j, :]
 
                 dm[k] = self.dissimilarity_function(
-<<<<<<< HEAD
-                    s1, s2, priors, missing_indicator
-=======
-                    s1, s2, self.missing_char, self.weights
->>>>>>> 9e1ea0ff
+                    s1, s2, missing_indicator, weights
                 )
                 k += 1
 
@@ -412,26 +330,10 @@
 
         leaves = [n for n in solution if solution.degree(n) == 1]
 
-<<<<<<< HEAD
         for l in leaves:
 
             if l not in state_to_sample_mapping.keys():
                 continue
-=======
-        sample_lookup = self.character_matrix.apply(
-            lambda x: tuple(x.values), axis=1
-        )
-
-        for l in leaves:
-
-            if l not in self.unique_character_matrix.index:
-                continue
-
-            character_state = tuple(self.unique_character_matrix.loc[l].values)
-            samples = sample_lookup[
-                sample_lookup == character_state
-            ].index.values
->>>>>>> 9e1ea0ff
 
             # remove samples with the same name as the leaf
             samples = [s for s in state_to_sample_mapping[l] if s != l]

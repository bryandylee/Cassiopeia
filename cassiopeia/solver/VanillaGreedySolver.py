--- conflicted
+++ resolved
@@ -53,47 +53,20 @@
 
     def __init__(
         self,
-<<<<<<< HEAD
-        missing_data_classifier: Union[Callable, str] = "average",
-        prior_function: Optional[Callable[[float], float]] = None,
+        missing_data_classifier: Callable = missing_data_methods.assign_missing_average,
     ):
 
-        super().__init__(prior_function)
+        super().__init__()
 
-=======
-        character_matrix: pd.DataFrame,
-        missing_char: int,
-        missing_data_classifier: Callable = missing_data_methods.assign_missing_average,
-        meta_data: Optional[pd.DataFrame] = None,
-        priors: Optional[Dict[int, Dict[int, float]]] = None,
-        prior_transformation: Optional[
-            Callable[[float], float]
-        ] = "negative_log",
-    ):
-
-        super().__init__(
-            character_matrix,
-            missing_char,
-            meta_data,
-            priors,
-            prior_transformation,
-        )
->>>>>>> 9e1ea0ff
         self.missing_data_classifier = missing_data_classifier
 
     def perform_split(
         self,
-<<<<<<< HEAD
         character_matrix: pd.DataFrame,
-        mutation_frequencies: Dict[int, Dict[int, int]],
-        samples: List[Union[int, str]],
+        samples: List[int],
         weights: Optional[Dict[int, Dict[int, float]]] = None,
         missing_state_indicator: int = -1,
-    ) -> Tuple[List[Union[int, str]], List[Union[int, str]]]:
-=======
-        samples: List[str],
     ) -> Tuple[List[str], List[str]]:
->>>>>>> 9e1ea0ff
         """Performs a partition based on the most frequent (character, state) pair.
 
         Uses the (character, state) pair to split the list of samples into
@@ -102,27 +75,17 @@
         character where presence or absence of the character is ambiguous.
 
         Args:
-<<<<<<< HEAD
-            character_matrix: Character matrix
-            mutation_frequencies: A dictionary containing the frequencies of
-                each character/state pair that appear in the character matrix
-                restricted to the sample set
-            samples: A list of samples to partition
-            weights: Weighting of each (character, state) pair. Typically a
-                transformation of the priors.
-            missing_state_indicator: Character representing missing data.
-=======
             samples: A list of samples, represented by their names in the
                 original character matrix
->>>>>>> 9e1ea0ff
 
         Returns:
             A tuple of lists, representing the left and right partition groups
         """
+
         sample_indices = solver_utilities.convert_sample_names_to_indices(
-            self.unique_character_matrix.index, samples
+            character_matrix.index, samples
         )
-        mutation_frequencies = self.compute_mutation_frequencies(samples)
+        mutation_frequencies = self.compute_mutation_frequencies(samples, character_matrix, missing_state_indicator)
 
         best_frequency = 0
         chosen_character = 0
@@ -172,48 +135,26 @@
         right_set = []
         missing = []
 
-<<<<<<< HEAD
-        for i in samples:
-            if character_matrix.loc[i, :][chosen_character] == chosen_state:
-                left_set.append(i)
-            elif (
-                character_matrix.loc[i, :][chosen_character]
-                == missing_state_indicator
-=======
-        unique_character_array = self.unique_character_matrix.to_numpy()
-        sample_names = list(self.unique_character_matrix.index)
+        unique_character_array = character_matrix.to_numpy()
+        sample_names = list(character_matrix.index)
 
         for i in sample_indices:
             if unique_character_array[i, chosen_character] == chosen_state:
                 left_set.append(sample_names[i])
             elif (
-                unique_character_array[i, chosen_character] == self.missing_char
->>>>>>> 9e1ea0ff
+                unique_character_array[i, chosen_character] == missing_state_indicator
             ):
                 missing.append(sample_names[i])
             else:
-<<<<<<< HEAD
-                right_set.append(i)
-
-        if self.missing_data_classifier == "average":
-            left_set, right_set = assign_missing_average(
-                character_matrix,
-                missing_state_indicator,
-                left_set,
-                right_set,
-                missing,
-            )
-=======
                 right_set.append(sample_names[i])
 
         left_set, right_set = self.missing_data_classifier(
-            self.unique_character_matrix,
-            self.missing_char,
+            character_matrix,
+            missing_state_indicator,
             left_set,
             right_set,
             missing,
-            weights=self.weights,
+            weights=weights,
         )
 
->>>>>>> 9e1ea0ff
         return left_set, right_set
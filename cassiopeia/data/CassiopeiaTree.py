"""
This file stores the basic data structure for Cassiopeia - the
CassiopeiaTree. This data structure will typically contain a character
matrix containing that character state information for all the cells in a given
clonal population (though this is not required). Other important data is also
stored here, like the priors for given character states as well any meta data
associated with this clonal  population.

When a solver has been called on this object, a tree will be added to the data 
structure at which point basic properties can be queried like the average tree 
depth or agreement between character states and phylogeny.

This object can be passed to any CassiopeiaSolver subclass as well as any
analysis module, like a branch length estimator or rate matrix estimator
"""
import copy
from typing import Any, Callable, Dict, Iterator, List, Optional, Tuple, Union
import warnings

import collections
import ete3
import networkx as nx
import numpy as np
import pandas as pd
import scipy

from cassiopeia.data import utilities
from cassiopeia.solver import solver_utilities


class CassiopeiaTreeError(Exception):
    """An Exception class for the CassiopeiaTree class."""

    pass


class CassiopeiaTreeWarning(UserWarning):
    """A Warning for the CassiopeiaTree class."""

    pass


class CassiopeiaTree:
    """Basic tree object for Cassiopeia.

    This object stores the key attributes and functionalities a user might want
    for working with lineage tracing experiments. At its core, it stores
    three main items - a tree, a character matrix, and meta data associated
    with the data.

    The tree can be fed into the object via Ete3, Networkx, or can be inferred
    using one of the CassiopeiaSolver algorithms in the `solver` module. The
    tree here is only used for obtaining the _topology_ of the tree.

    A character matrix can be stored in the object, containing the states
    observed for each cell. In typical lineage tracing experiments, these are
    integer representations of the indels observed at each unique cut site. We
    track both an unmodified version of the character matrix (obtainable via
    the `get_original_character_matrix` method) that does not maintain
    consistency with the character states of the leaves, and a working character
    matrix (obtainable via the `get_modified_character_matrix` method) that
    is updated when the character states of leaves are changed.

    Some reconstruction algorithms will make use of dissimilarities between
    cells. To this end, we store these `dissimilarity maps` in the
    CassiopeiaTree class itself. For users trying to diagnose the reconstruction
    accuracy with a known groundtruth, they can compare this dissimilarity
    map to the phylogenetic distance on the tree.

    Meta data for cells or characters can also be stored in this object. These
    items can be categorical or numerical in nature. Common examples of cell
    meta data are the cluster identity, tissue identity, or number of target-site
    UMIs per cell. These items can be used in downstream analyses, for example
    the FitchCount algorithm which infers the number of transitions between
    categorical variables (e.g., tissues). Common examples of character meta
    data are the proportion of missing data for each character or the entropy
    of states. These are good statistics to have for feature selection.

    TODO(rzhang): Add check upon initialization that input tree is valid tree.
    TODO(mattjones315): Add experimental meta data as arguments.
    TODO(mattjones315): Add utility methods to compute the colless index
        and the cophenetic correlation wrt to some cell meta item
    TODO(mattjones315): Add bulk set_states method.
    TODO(mattjones): Add boolean to `get_tree_topology` which will include
        all attributes (e.g., node times)

    Args:
        character_matrix: The character matrix for the lineage.
        missing_state_indicator: An indicator for missing states in the
            character matrix.
        cell_meta: Per-cell meta data
        character_meta: Per-character meta data
        priors: A dictionary storing the probability of a character mutating
            to a particular state.
        tree: A tree for the lineage.
        dissimilarity_map: An NxN dataframe storing the pairwise dissimilarities
            between samples.
        root_sample_name: The name of the sample to treat as the root. This
            is not always used, but will be added if needed during tree
            reconstruction. If the user already has a sample in the character
            matrix or dissimilarity map that they would like to use as the
            phylogenetic root, they can specify it here.
    """

    def __init__(
        self,
        character_matrix: Optional[pd.DataFrame] = None,
        missing_state_indicator: int = -1,
        cell_meta: Optional[pd.DataFrame] = None,
        character_meta: Optional[pd.DataFrame] = None,
        priors: Optional[Dict[int, Dict[int, float]]] = None,
        tree: Optional[Union[str, ete3.Tree, nx.DiGraph]] = None,
        dissimilarity_map: Optional[pd.DataFrame] = None,
        root_sample_name: Optional[str] = None,
    ) -> None:

        self.missing_state_indicator = missing_state_indicator
        self.cell_meta = cell_meta
        self.character_meta = character_meta
        self.priors = priors
        self.__network = None
        self.__cache = {}

        self.__original_character_matrix = None
        self.__current_character_matrix = None
        if character_matrix is not None:
            self.set_character_matrix(character_matrix)

        if tree is not None:
            tree = copy.deepcopy(tree)
            self.populate_tree(tree)

        # these attributes are helpful for distance based solvers
        self.__dissimilarity_map = None
        if dissimilarity_map is not None:
            self.set_dissimilarity_map(dissimilarity_map)
        self.root_sample_name = root_sample_name

    def populate_tree(self, tree: Union[str, ete3.Tree, nx.DiGraph]) -> None:

        if isinstance(tree, nx.DiGraph):
            self.__network = tree
        elif isinstance(tree, str):
            self.__network = utilities.newick_to_networkx(tree)
        elif isinstance(tree, ete3.Tree):
            self.__network = utilities.ete3_to_networkx(tree)
        else:
            raise CassiopeiaTreeError(
                "Please pass an ete3 Tree, a newick string, or a Networkx object."
            )

        # enforce all names to be strings
        rename_dictionary = {}
        for n in self.__network.nodes:
            rename_dictionary[n] = str(n)

        self.__network = nx.relabel_nodes(self.__network, rename_dictionary)

        # clear cache if we're changing the topology of the tree
        self.__cache = {}

        # add character states
        for n in self.nodes:
            if (
                self.__original_character_matrix is not None
                and n in self.__original_character_matrix.index.tolist()
            ):
                self.__network.nodes[n][
                    "character_states"
                ] = self.__original_character_matrix.loc[n].to_list()
            else:
                self.__network.nodes[n]["character_states"] = []

        # instantiate branch lengths
        for u, v in self.edges:
            self.__network[u][v]["length"] = 1

        # instantiate node time
        self.__network.nodes[self.root]["time"] = 0
        for u, v in self.depth_first_traverse_edges(source=self.root):
            self.__network.nodes[v]["time"] = (
                self.__network.nodes[u]["time"] + self.__network[u][v]["length"]
            )

    def __check_network_initialized(self) -> None:
        if self.__network is None:
            raise CassiopeiaTreeError("Tree has not been initialized.")

    def set_character_matrix(self, character_matrix: pd.DataFrame):
        """Initializes a character matrix in the object."""

        if not all(type(i) == str for i in character_matrix.index):
            raise CassiopeiaTreeError("Index of character matrix must consist" 
            " of strings.")

        self.__original_character_matrix = character_matrix.copy()
        self.__current_character_matrix = character_matrix.copy()

        # overwrite character information at the leaves if needed
        if self.__network:
            self.initialize_character_states_at_leaves(character_matrix)

    def initialize_character_states_at_leaves(
        self, character_matrix: Union[pd.DataFrame, Dict]
    ) -> None:
        """Populates character states at leaves.

        Assigns character states to the leaves of the tree. This function
        must have a character state assignment to all leaves of the tree.

        Args:
            character_matrix: A pandas dataframe or dictionary for mapping
                character states to the leaves of the tree.

        Raises:
            CassiopeiaTreeError if not all leaves are accounted for or if the
                tree has not been initialized.
        """
        self.__check_network_initialized()

        if isinstance(character_matrix, dict):
            character_matrix = pd.DataFrame.from_dict(
                character_matrix, orient="index"
            )

        if set(self.leaves) != set(character_matrix.index.values):
            raise CassiopeiaTreeError(
                "Character matrix does not account for all the leaves."
            )

        for n in self.leaves:
            self.__set_character_states(n, character_matrix.loc[n].tolist())

        self.__original_character_matrix = character_matrix.copy()
        self.__current_character_matrix = character_matrix.copy()

    def initialize_all_character_states(
        self, character_state_mapping: Dict
    ) -> None:
        """Populates character states across the tree.

        Assigns character states to all of the nodes in the tree. The mapping
        must have an entry for every node in the tree.

        Args:
            character_state_mapping: A mapping containing character state
                assignments for every node

        Raises:
            CassiopeiaTreeError if the tree is not initialized or if the
                character_state_mapping does not contain assignments for every
                node.
        """
        self.__check_network_initialized()

        if set([n for n in character_state_mapping.keys()]) != set(self.nodes):
            raise CassiopeiaTreeError(
                "Mapping does not account for all the nodes."
            )

        character_matrix = {}
        for n in self.nodes:
            if self.is_leaf(n):
                character_matrix[n] = character_state_mapping[n]
            self.__set_character_states(n, character_state_mapping[n])

        character_matrix = pd.DataFrame.from_dict(
            character_matrix, orient="index"
        )
        self.__original_character_matrix = character_matrix.copy()
        self.__current_character_matrix = character_matrix.copy()

    def get_original_character_matrix(self) -> pd.DataFrame:
        """Gets the original character matrix.

        The returned character matrix is the original character matrix of
        observations. Downstream operations might change the character state
        observations for the cells and if this happens, the changes will
        not be reflected here. Instead, the changes will be reflected in the
        character matrix obtained with `get_current_character_matrix`.

        Returns:
            A copy of the original, unmodified character matrix.

        Raises:
            CassiopeiaTreeError if the character matrix does not exist.
        """
        if self.__original_character_matrix is None:
            raise CassiopeiaTreeError("Character matrix does not exist.")
        return self.__original_character_matrix.copy()

    def get_current_character_matrix(self) -> pd.DataFrame:
        """Gets the current character matrix.

        The returned character matrix is the modified character matrix of
        observations. When downstream operations are used to change the
        character state observations in the leaves of the tree, these changes
        will be reflected here. A "raw" version of the character matrix can
        be found in the `get_original_character_matrix` method.

        Returns:
            A copy of the modified character matrix.

        Raises:
            CassiopeiaTreeError if the character matrix does not exist.
        """
        if self.__current_character_matrix is None:
            raise CassiopeiaTreeError("Character matrix does not exist.")
        return self.__current_character_matrix.copy()

    @property
    def n_cell(self) -> int:
        """Returns number of cells in tree.

        Raises:
            CassiopeiaTreeError if the object is empty (i.e. no tree or
            character matrix).
        """
        if self.__original_character_matrix is None:
            if self.__network is None:
                raise CassiopeiaTreeError(
                    "This is an empty object with no tree or character matrix."
                )
            return len(self.leaves)
        return self.__original_character_matrix.shape[0]

    @property
    def n_character(self) -> int:
        """Returns number of characters in character matrix.

        Raises:
            CassiopeiaTreeError if the object is empty (i.e. no tree or
            character matrix) or if the character states have not been
            initialized.
        """
        if self.__original_character_matrix is None:
            if self.__network is None:
                raise CassiopeiaTreeError(
                    "This is an empty object with no tree or character matrix."
                )
            if "character_states" in self.__network.nodes[self.leaves[0]]:
                return len(self.get_character_states(self.leaves[0]))
            raise CassiopeiaTreeError(
                "Character states have not been initialized."
            )
        return self.__original_character_matrix.shape[1]

    @property
    def root(self) -> str:
        """Returns root of tree.

        Returns:
            The root.

        Raises:
            CassiopeiaTreeError if the tree has not been initialized.
        """
        self.__check_network_initialized()

        if "root" not in self.__cache:
            self.__cache["root"] = [
<<<<<<< HEAD
                n for n in self.__network if self.in_degree(n) == 0
=======
                n for n in self.__network if self.is_root(n)
>>>>>>> c0112261
            ][0]
        return self.__cache["root"]

    @property
    def leaves(self) -> List[str]:
        """Returns leaves of tree.

        Returns:
            The leaves of the tree.

        Raises:
            CassiopeiaTreeError if the tree has not been initialized.
        """
        self.__check_network_initialized()

        if "leaves" not in self.__cache:
            self.__cache["leaves"] = [
<<<<<<< HEAD
                n for n in self.__network if self.out_degree(n) == 0
=======
                n for n in self.__network if self.is_leaf(n)
>>>>>>> c0112261
            ]
        return self.__cache["leaves"][:]

    @property
    def internal_nodes(self) -> List[str]:
        """Returns internal nodes in tree (including the root).

        Returns:
            The internal nodes of the tree (i.e. all nodes not at the leaves)

        Raises:
            CassiopeiaTreeError if the tree has not been initialized.
        """
        self.__check_network_initialized()

        if "internal_nodes" not in self.__cache:
            self.__cache["internal_nodes"] = [
<<<<<<< HEAD
                n for n in self.__network if self.out_degree(n) > 1
=======
                n for n in self.__network if self.is_internal_node(n)
>>>>>>> c0112261
            ]
        return self.__cache["internal_nodes"][:]

    @property
    def nodes(self) -> List[str]:
        """Returns all nodes in tree.

        Returns:
            All nodes of the tree (internal + leaves)

        Raises:
            CassiopeiaTreeError if the tree has not been initialized.
        """
        self.__check_network_initialized()

        if "nodes" not in self.__cache:
            self.__cache["nodes"] = [n for n in self.__network]
        return self.__cache["nodes"][:]

    @property
    def edges(self) -> List[Tuple[str, str]]:
        """Returns all edges in the tree.

        Returns:
            All edges of the tree.

        Raises:
            CassiopeiaTreeError if the tree has not been initialized.
        """
        self.__check_network_initialized()

        if "edges" not in self.__cache:
            self.__cache["edges"] = [(u, v) for (u, v) in self.__network.edges]
        return self.__cache["edges"][:]

    def is_leaf(self, node: str) -> bool:
        """Returns whether or not the node is a leaf.

        Returns:
            Whether or not the node is a leaf.

        Raises:
            CassiopeiaTreeError if the tree has not been initialized.
        """
        self.__check_network_initialized()
        return self.out_degree(node) == 0

    def is_root(self, node: str) -> bool:
        """Returns whether or not the node is the root.

        Returns:
            Whether or not the node is the root.

        Raises:
            CassiopeiaTreeError if the tree has not been initialized.
        """
        self.__check_network_initialized()
        return self.__network.in_degree(node) == 0

    def is_internal_node(self, node: str) -> bool:
        """Returns whether or not the node is an internal node.

        Returns:
            Whether or not the node is an internal node (i.e. out degree is
            greater than 0). In this case, the root is considered an internal
            node.

        Raises:
            CassiopeiaTreeError if the tree has not been initialized.
        """
        self.__check_network_initialized()
        return self.__network.out_degree(node) > 0

    def reconstruct_ancestral_characters(self) -> None:
        """Reconstruct ancestral character states.

        Reconstructs ancestral states (i.e., those character states in the
        internal nodes) using the Camin-Sokal parsimony criterion (i.e.,
        irreversibility). Operates on the tree in place.
        
        Raises:
            CassiopeiaTreeError if the tree has not been initialized.
        """
        self.__check_network_initialized()

        for n in self.depth_first_traverse_nodes(postorder=True):
            if self.is_leaf(n):
                if len(self.get_character_states(n)) == 0:
<<<<<<< HEAD
=======
                    print(n, type(n))
>>>>>>> c0112261
                    raise CassiopeiaTreeError("Character states not annotated "
                    "at a leaf node, initialize character states at leaves "
                    "before reconstructing ancestral characters."
                    )
                continue
            children = self.children(n)
            character_states = [self.get_character_states(c) for c in children]
            reconstructed = utilities.get_lca_characters(
                character_states, self.missing_state_indicator
            )
            self.__set_character_states(n, reconstructed)

    def parent(self, node: str) -> str:
        """Gets the parent of a node.

        Args:
            node: A node in the tree

        Returns:
            The parent of the node.

        Raises:
            CassiopeiaTreeError if the tree is not initialized.
        """
        self.__check_network_initialized()
        
        return [u for u in self.__network.predecessors(node)][0]

    def children(self, node: str) -> List[str]:
        """Gets the children of a given node.

        Args:
            node: A node in the tree.

        Returns:
            A list of nodes that are direct children of the input node.

        Raises:
            CassiopeiaTreeError if the tree is not initialized.
        """
        self.__check_network_initialized()
        return [v for v in self.__network.successors(node)]

    def __remove_node(self, node) -> None:
        """Private method to remove node from tree.
        
        Args:
            node: A node in the tree to be removed

        Raises:
            CassiopeiaTreeError if the tree is not initialized.
        """
        self.__check_network_initialized()

        self.__network.remove_node(node)
    
    def __add_node(self, node) -> None:
        """Private method to add node to tree.
        
        Args:
            node: A node to be added to the tree.
            
        Raises:
            CassiopeiaTreeError if the tree is not initialized.
        """
        self.__check_network_initialized()
        
        self.__network.add_node(node)

    def __remove_edge(self, u, v) -> None:
        """Private method to remove edge from tree.
        
        Args:
            u: The source node of the directed edge to be removed
            v: The sink node of the directed edge to be removed
            
        Raises:
            CassiopeiaTreeError if the tree is not initialized.
        """
        self.__check_network_initialized()

        self.__network.remove_edge(u, v)

    def __add_edge(self, u, v) -> None:
        """Private method to add edge to tree.

        Args:
            u: The source node of the directed edge to be added
            v: The sink node of the directed edge to be added
            
        Raises:
            CassiopeiaTreeError if the tree is not initialized.
        """
        self.__check_network_initialized()

        self.__network.add_edge(u, v)

<<<<<<< HEAD
    def out_degree(self, node) -> int:
        """Gets the out degree of a node in the tree.
        
        Args:
            node: A node in the tree.
            
        Raises:
            CassiopeiaTreeError if the tree is not initialized.
        """

        self.__check_network_initialized()

        return self.__network.out_degree(node)

    def in_degree(self, node) -> int:
        """Gets the in degree of a node in the tree.

        Args:
            node: A node in the tree.
            
        Raises:
            CassiopeiaTreeError if the tree is not initialized.
        """

        self.__check_network_initialized()

        return self.__network.in_degree(node)

=======
>>>>>>> c0112261
    def set_time(self, node: str, new_time: float) -> None:
        """Sets the time of a node.

        Importantly, this maintains consistency with the rest of the tree. In
        other words, setting the time of a particular node will change the
        length of the edge leading into the node and the edges leading out. This
        function requires monotonicity of times are maintained (i.e. no negative
        branch lengths).

        Args:
            node: Node in the tree
            new_time: New time for the node.

        Raises:
            CassiopeiaTreeError if the tree is not initialized, if the new
                time is less than the time of the parent, or if monotonicity
                is not maintained.
        """
        self.__check_network_initialized()

        if not self.is_root(node):
            parent = self.parent(node)
            if new_time < self.get_time(parent):
                raise CassiopeiaTreeError(
                    "New age is less than the age of the parent."
                )

        for child in self.children(node):
            if new_time > self.get_time(child):
                raise CassiopeiaTreeError(
                    "New age is greater than than a child."
                )

        self.__network.nodes[node]["time"] = new_time

        self.__network[parent][node]["length"] = new_time - self.get_time(
            parent
        )
        for child in self.children(node):
            self.__network[node][child]["length"] = (
                self.get_time(child) - new_time
            )

    def set_times(self, time_dict: Dict[str, float]) -> None:
        """Sets the time of all nodes in the tree.

        Importantly, this maintains consistency with the rest of the tree. In
        other words, setting the time of all nodes will change the length of
        the edges too. This function requires monotonicity of times are
        maintained (i.e. no negative branch lengths).

        Args:
            time_dict: Dictionary mapping nodes to their time.

        Raises:
            CassiopeiaTreeError if the tree is not initialized, or if the time
            of any parent is greater than that of a child.
        """
        self.__check_network_initialized()

        # TODO: Check that the keys of time_dict match exactly the nodes in the
        # tree and raise otherwise?
        # Currently, if nodes are missing in time_dict, code below blows up. If
        # extra nodes are present, they are ignored.

        for (parent, child) in self.edges:
            time_parent = time_dict[parent]
            time_child = time_dict[child]
            if time_parent > time_child:
                raise CassiopeiaTreeError(
                    "Time of parent greater than that of child: "
                    f"{time_parent} > {time_child}"
                )
            self.__network[parent][child]["length"] = time_child - time_parent
        for node, time in time_dict.items():
            self.__network.nodes[node]["time"] = time

    def get_time(self, node: str) -> float:
        """Gets the time of a node.

        Returns the time of a node, defined as the sum of edge lengths from the
        root to the node.

        Raises:
            CassiopeiaTreeError if the tree has not been initialized.
        """
        self.__check_network_initialized()

        return self.__network.nodes[node]["time"]

    def get_times(self) -> Dict[str, float]:
        """Gets the times of all nodes.

        Returns the times of all nodes, defined as the sum of edge lengths from
        the root to that node.

        Raises:
            CassiopeiaTreeError if the tree has not been initialized.
        """
        self.__check_network_initialized()

        return dict([(node, self.get_time(node)) for node in self.nodes])

<<<<<<< HEAD
    def __set_branch_length(self, parent: str, child: str, length: float):
=======
    def __set_branch_length(self, parent: str, child: str, length: float) -> None:
>>>>>>> c0112261
        """A private method for setting branch lengths.

        A private method for setting branch lengths with no checks. Useful
        for the internal CassiopeiaTree API.

        Args:
            parent: Parent node of the edge
            child: Child node of the edge
            length: New edge length
        """
<<<<<<< HEAD
        self.__network[parent][child]["length"] = length


    def set_branch_length(self, parent: str, child: str, length: float):
=======

        self.__network[parent][child]["length"] = length


    def set_branch_length(self, parent: str, child: str, length: float) -> None:
>>>>>>> c0112261
        """Sets the length of a branch.

        Adjusts the branch length of the specified parent-child relationship.
        This procedure maintains the consistency with the rest of the times in
        the tree. Namely, by changing the branch length here, it will change
        the times of all the nodes below the parent of interest, relative to the
        difference between the old and new branch length.

        Args:
            parent: Parent node of the edge
            child: Child node of the edge
            length: New edge length

        Raises:
            CassiopeiaTreeError if the tree is not initialized, if the edge
                does not exist, or if the edge length is negative.
        """
        self.__check_network_initialized()

        if child not in self.children(parent):
            raise CassiopeiaTreeError("Edge does not exist.")

        if length < 0:
            raise CassiopeiaTreeError("Edge length must be positive.")

        self.__set_branch_length(parent, child, length)
<<<<<<< HEAD

        for u, v in self.depth_first_traverse_edges(source=parent):
            self.__network.nodes[v]["time"] = (
                self.__network.nodes[u]["time"] + self.__network[u][v]["length"]
            )

    def set_branch_lengths(self, branch_length_dict: Dict[Tuple[str, str], float]) -> None:
        """Sets the length of multiple branches on a tree.

        Adjusts the branch length of specified parent-child relationships.
        This procedure maintains the consistency with the rest of the times in
        the tree. Namely, by changing branch lengths here, it will change
        the times of all the nodes in the tree such that the times are 
        representative of the new branch lengths.

        Args:
            branch_dict: A dictionary of edges to updated branch lengths
        """
        self.__check_network_initialized()

        for edge, length in branch_length_dict.items():
            u, v = edge[0], edge[1]
            if length < 0:
                raise CassiopeiaTreeError("Edge length must be positive.")
            self.__network[u][v]["length"] = length

=======

        for u, v in self.depth_first_traverse_edges(source=parent):
            self.__network.nodes[v]["time"] = (
                self.__network.nodes[u]["time"] + self.__network[u][v]["length"]
            )

    def set_branch_lengths(self, branch_length_dict: Dict[Tuple[str, str], float]) -> None:
        """Sets the length of multiple branches on a tree.

        Adjusts the branch length of specified parent-child relationships.
        This procedure maintains the consistency with the rest of the times in
        the tree. Namely, by changing branch lengths here, it will change
        the times of all the nodes in the tree such that the times are 
        representative of the new branch lengths.

        Args:
            branch_dict: A dictionary of edges to updated branch lengths
        
        Raises:
            CassiopeiaTreeError if the tree has not been initialized.
        """
        self.__check_network_initialized()

        for edge, length in branch_length_dict.items():
            u, v = edge[0], edge[1]
            if v not in self.children(u):
                raise CassiopeiaTreeError("Edge does not exist.")
            if length < 0:
                raise CassiopeiaTreeError("Edge length must be positive.")
            self.__set_branch_length(u, v, length)

>>>>>>> c0112261
        for u, v in self.depth_first_traverse_edges():
            self.__network.nodes[v]["time"] = (
                self.__network.nodes[u]["time"] + self.__network[u][v]["length"]
            )

    def get_branch_length(self, parent: str, child: str) -> float:
        """Gets the length of a branch.

        Raises:
            CassiopeiaTreeError if the tree has not been initialized or if the
                branch does not exist in the tree.
        """
        self.__check_network_initialized()

        if child not in self.children(parent):
            raise CassiopeiaTreeError("Edge does not exist.")

        return self.__network[parent][child]["length"]

    def set_character_states(self, node: str, states: List[int]) -> None:
        """Sets the character states for a particular node.

        Args:
            node: Node in the tree
            states: A list of states to add to the node.

        Raises:
            CassiopeiaTreeError if the character vector is the incorrect length,
                or if the node of interest is a leaf that has not been
                instantiated.
        """
        self.__check_network_initialized()

        if len(states) != self.n_character:
            raise CassiopeiaTreeError(
                "Input character vector is not the right length."
            )

        if self.is_leaf(node):
            if self.get_character_states(node) == []:
                raise CassiopeiaTreeError(
                    "Leaf node character states have not been instantiated"
                )
        self.__set_character_states(node, states)

        if self.is_leaf(node):
            self.__current_character_matrix.loc[node] = states

    def __set_character_states(self, node: str, states: List[int]) -> None:
        """A private method for setting states.

        A private method for setting states of nodes with no checks. Useful
        for the internal CassiopeiaTree API.

        Args:
            node: Node in the tree
            states: A list of states to add to the node.
        """

        self.__network.nodes[node]["character_states"] = states

    def get_character_states(self, node: str) -> List[int]:
        """Gets all the character states for a particular node.

        Args:
            node: Node in the tree.

        Returns:
            The full character state array of the specified node.

        Raises:
            CassiopeiaTreeError if the tree has not been initialized.
        """
        self.__check_network_initialized()

        return self.__network.nodes[node]["character_states"][:]

    def get_all_ancestors(self, node: str) -> List[str]:
        """Gets all the ancestors of a particular node.

        Args:
            node: Node in the tree
            
        Returns:
            The list of nodes along the path from the root to the node.
        """

        self.__check_network_initialized()

        if "ancestors" not in self.__cache:
            self.__cache["ancestors"] = {}
        
        if node not in self.__cache["ancestors"]:
            self.__cache["ancestors"][node] = [n
                for n in nx.ancestors(self.__network, node)
            ]

        return self.__cache["ancestors"][node]

    def depth_first_traverse_nodes(
        self, source: Optional[int] = None, postorder: bool = True
    ) -> Iterator[str]:
        """Nodes from depth first traversal of the tree.

        Returns the nodes from a DFS on the tree.

        Args:
            source: Where to begin the depth first traversal.
            postorder: Return the nodes in postorder. If False, returns in
                preorder.

        Returns:
            A list of nodes from the depth first traversal.

        Raises:
            CassiopeiaTreeError if the tree has not been initialized.
        """
        self.__check_network_initialized()

        if source is None:
            source = self.root

        if postorder:
            return nx.dfs_postorder_nodes(self.__network, source=source)
        else:
            return nx.dfs_preorder_nodes(self.__network, source=source)

    def depth_first_traverse_edges(
        self, source: Optional[int] = None
    ) -> Iterator[Tuple[str, str]]:
        """Edges from depth first traversal of the tree.

        Returns the edges from a DFS on the tree.

        Args:
            source: Where to begin the depth first traversal.

        Returns:
            A list of edges from the depth first traversal.

        Raises:
            CassiopeiaTreeError if the tree has not been initialized.
        """
    
        self.__check_network_initialized()

        if source is None:
            source = self.root

        return nx.dfs_edges(self.__network, source=source)

    def leaves_in_subtree(self, node) -> List[str]:
        """Get leaves in subtree below a given node.

        Args:
            node: Root of the subtree.

        Returns:
            A list of the leaves in the subtree rooted at the specified node.

        Raises:
            CassiopeiaTreeError if the tree has not been initialized.
        """
        self.__check_network_initialized()

<<<<<<< HEAD
        return [
            n
            for n in self.depth_first_traverse_nodes(source=node)
            if self.out_degree(n) == 0
        ]
=======
        if "subtree" not in self.__cache:
            self.__cache["subtree"] = {}

            for n in self.depth_first_traverse_nodes(postorder=True):
                if self.is_leaf(n):
                    self.__cache["subtree"][n] = [n]
                else:
                    leaves = []
                    for child in self.children(n):
                        leaves += self.leaves_in_subtree(child)
                    self.__cache["subtree"][n] = leaves
    
        return self.__cache["subtree"][node]
            
>>>>>>> c0112261

    def get_newick(self, record_branch_lengths = False) -> str:
        """Returns newick format of tree.
        
        Args:
            record_branch_lengths: Whether to record branch lengths on the tree
            in the newick string

        Returns:
            The tree in the form of a newick string

        Raises:
            CassiopeiaTreeError if the tree has not been initialized.
        """
        self.__check_network_initialized()

        return utilities.to_newick(self.__network, record_branch_lengths)

    def get_tree_topology(self) -> nx.DiGraph:
        """Returns the tree in Networkx format.
        
        Raises:
            CassiopeiaTreeError if the tree has not been initialized.
        """

        self.__check_network_initialized()

        if self.__network:
            return self.__network.copy()
        else:
            return None

    def get_mean_depth_of_tree(self) -> float:
        """Computes mean depth of tree.

        Returns the mean depth of the tree. If branch lengths have not been
        estimated, depth is by default the number of edges in the tree.

        Raises:
            CassiopeiaTreeError if the tree has not been initialized.
        """
        self.__check_network_initialized()

        depths = [self.get_time(l) for l in self.leaves]
        return np.mean(depths)

    def get_max_depth_of_tree(self) -> float:
        """Computes the max depth of the tree.

        Returns the maximum depth of the tree. If branch lengths have not been
        estimated, depth is by default the number of edges in the tree.

        Raises:
            CassiopeiaTreeError if the tree has not been initialized.
        """
        self.__check_network_initialized()

        depths = [self.get_time(l) for l in self.leaves]
        return np.max(depths)

    def get_mutations_along_edge(
        self, parent: str, child: str
    ) -> List[Tuple[int, int]]:
        """Gets the mutations along an edge of interest.

        Returns a list of tuples (character, state) of mutations that occur
        along an edge. Characters are 0-indexed.

        Args:
            parent: parent in tree
            child: child in tree

        Returns:
            A list of (character, state) tuples indicating which character
                mutated and to which state.

        Raises:
            CassiopeiaTreeError if the edge does not exist or if the tree is
                not initialized.
        """
        self.__check_network_initialized()

        if child not in self.children(parent):
            raise CassiopeiaTreeError("Edge does not exist.")

        parent_states = self.get_character_states(parent)
        child_states = self.get_character_states(child)

        mutations = []
        for i in range(self.n_character):
            if parent_states[i] != child_states[i]:
                mutations.append((i, child_states[i]))

        return mutations

    def relabel_nodes(self, relabel_map: Dict[str, str]) -> None:
        """Relabels the nodes in the tree.

        Renames the nodes in the tree according to the relabeling map. Modifies
        the tree in-place.

        Args:
            relabel_map: A mapping of old names to new names.

        Raises:
            CassiopeiaTreeError if the tree is not initialized.
        """
        self.__check_network_initialized()

        self.__network = nx.relabel_nodes(self.__network, relabel_map)

        # reset cache because we've changed names
        self.__cache = {}

    def remove_leaf_and_prune_lineage(self, node: str) -> None:
        """Removes a leaf from the tree and prunes the lineage.

        Removes a leaf and all ancestors of that leaf that are no longer the
        ancestor of any leaves. In the context of a phylogeny, this prunes the
        lineage of all nodes no longer relevant to observed samples. 
        Additionally, maintains consistency with information on the tree by
        removing the node from the character matrix and cell metadata.

        Args:
            node: The leaf node to be removed

        Raises:
            CassiopeiaTreeError if the tree is not initialized or input node is
            not a leaf
        """
        self.__check_network_initialized()

        if not self.is_leaf(node):
            raise CassiopeiaTreeError("Node is not a leaf.")

<<<<<<< HEAD
        if self.in_degree(node) > 0:
            curr_parent = self.parent(node)
            self.__remove_node(node)
            while (
                self.out_degree(curr_parent) < 1
                and self.in_degree(curr_parent) > 0
=======
        if len(self.nodes) == 1:
            self.__remove_node(node)
        else:
            curr_parent = self.parent(node)
            self.__remove_node(node)
            while (
                len(self.children(curr_parent)) < 1
                and not self.is_root(curr_parent)
>>>>>>> c0112261
            ):
                next_parent = self.parent(curr_parent)
                self.__remove_node(curr_parent)
                curr_parent = next_parent
        else:
            self.__remove_node(node)

        if self.__current_character_matrix:
            if node in self.__current_character_matrix.index:
                self.__current_character_matrix.drop(index = [node], inplace = True)
        if self.cell_meta:
            if node in self.cell_meta.index:
                self.cell_meta.drop(index = [node], inplace = True)
        if self.__dissimilarity_map:
            if node in self.__dissimilarity_map.index:
                self.__dissimilarity_map.drop(index = [node], columns = node, inplace = True)

<<<<<<< HEAD
=======
        if self.__current_character_matrix:
            if node in self.__current_character_matrix.index:
                self.__current_character_matrix.drop(index = [node], inplace = True)
        if self.cell_meta:
            if node in self.cell_meta.index:
                self.cell_meta.drop(index = [node], inplace = True)
        if self.__dissimilarity_map:
            if node in self.__dissimilarity_map.index:
                self.__dissimilarity_map.drop(index = [node], columns = node, inplace = True)

>>>>>>> c0112261
        # reset cache because we've changed the tree topology
        self.__cache = {}

    def collapse_unifurcations(self, source: Optional[int] = None) -> None:
        """Collapses unifurcations on the tree.

        Removes all internal nodes that have in degree and out degree of 1,
        connecting their parent and children nodes by branchs with lengths
        equal to the total time elapsed from parent to each child. Therefore
        preserves the times of nodes that are not removed.

        Args:
            source: The node at which to begin the tree traversal

        Raises:
            CassiopeiaTreeError if the tree has not been initialized.
        """
        self.__check_network_initialized()
<<<<<<< HEAD

        if source is None:
            source = self.root

=======

        if source is None:
            source = self.root

>>>>>>> c0112261
        for node in self.depth_first_traverse_nodes(postorder = True, source = source):
            if self.is_leaf(node):
                continue
            elif node == source:
                successors = self.children(node)
                if len(successors) == 1:
                    child = successors[0]
                    t = self.get_branch_length(node, child)
                    for grandchild in self.children(child):
                        t_ = self.get_branch_length(child, grandchild)
                        self.__add_edge(node, grandchild)
                        self.__set_branch_length(node, grandchild, t + t_)
                    self.__remove_node(child)
            else:
                successors = self.children(node)
                if len(successors) == 1:
                    child = successors[0]
                    parent = self.parent(node)
                    t = self.get_branch_length(parent, node)
                    t_ = self.get_branch_length(node, child)
                    self.__add_edge(parent, child)
                    self.__set_branch_length(parent, child, t + t_)
                    self.__remove_node(node)

        # reset cache because we've changed the tree topology
        self.__cache = {}

    def collapse_mutationless_edges(
        self,
        infer_ancestral_characters: bool,
<<<<<<< HEAD
    ):
=======
    ) -> None:
>>>>>>> c0112261
        """Collapses mutationless edges in the tree in-place.

        Uses the internal node annotations of a tree to collapse edges with no
        mutations. The introduction of a missing data event is considered a 
        mutation in this context. Either takes the existing character states on
        the tree or infers the annotations bottom-up from the samples obeying 
        Camin-Sokal Parsimony. Preserves the times of nodes that are not removed
        by connecting the parent and children of removed nodes by branchs with 
        lengths equal to the total time elapsed from parent to each child.

        Args:
            tree: A networkx DiGraph object representing the tree
            infer_ancestral_characters: Infer the ancestral characters states 
                of the tree
<<<<<<< HEAD
=======

        Raises:
            CassiopeiaTreeError if the tree has not been initialized.
>>>>>>> c0112261
        """
        if infer_ancestral_characters:
            self.reconstruct_ancestral_characters()

        for n in self.depth_first_traverse_nodes(postorder = True):
            if self.is_leaf(n):
                continue
            for child in self.children(n):
                if not self.is_leaf(child):
                    t = self.get_branch_length(n, child)
                    if self.get_character_states(n) == self.get_character_states(child):
                        for grandchild in self.children(child):
                            t_ = self.get_branch_length(child, grandchild)
                            self.__add_edge(n, grandchild)
                            self.__set_branch_length(n, grandchild, t + t_)
                        self.__remove_node(child)

        # reset cache because we've changed the tree topology
        self.__cache = {}

    def get_dissimilarity_map(self) -> pd.DataFrame:
        """Gets the dissimilarity map."""

        if self.__dissimilarity_map is not None:
            return self.__dissimilarity_map.copy()
        else:
            return None

    def set_dissimilarity_map(self, dissimilarity_map: pd.DataFrame) -> None:
        """Sets the dissimilarity map variable in this object.

        Args:
            dissimilarity_map: Dissimilarity map relating all N x N distances
                between leaves.
        """
        character_matrix = self.__original_character_matrix
        if character_matrix is not None:

            if character_matrix.shape[0] != dissimilarity_map.shape[
                0
            ] or collections.Counter(
                character_matrix.index
            ) != collections.Counter(
                dissimilarity_map.index
            ):
                warnings.warn(
                    "The samples in the existing character matrix and "
                    "specified dissimilarity map do not agree.",
                    CassiopeiaTreeWarning,
                )

        self.__dissimilarity_map = dissimilarity_map.copy()

    def compute_dissimilarity_map(
        self,
        dissimilarity_function: Optional[
            Callable[
                [np.array, np.array, int, Dict[int, Dict[int, float]]], float
            ]
        ] = None,
        prior_transformation: str = "negative_log",
    ) -> None:
        """Computes a dissimilarity map.

        Given the dissimilarity function passed in, the pairwise dissimilarities
        will be computed over the samples in the character matrix. Populates
        the dissimilarity_map attribute in the object.

        Args:
            dissimilarity_function: A function that will take in two character
                vectors and priors and produce a dissimilarity.
            prior_transformation: A function defining a transformation on the
                priors in forming weights. Supports the following
                transformations:
                    "negative_log": Transforms each probability by the negative
                        log
                    "inverse": Transforms each probability p by taking 1/p
                    "square_root_inverse": Transforms each probability by the
                        the square root of 1/p
        """

        if self.__current_character_matrix is None:
            raise CassiopeiaTreeError(
                "No character matrix is detected in this tree."
            )

        character_matrix = self.get_current_character_matrix()

        weights = None
        if self.priors:
            weights = solver_utilities.transform_priors(
                self.priors, prior_transformation
            )

        N = character_matrix.shape[0]
        dissimilarity_map = utilities.compute_dissimilarity_map(
            character_matrix.to_numpy(),
            N,
            dissimilarity_function,
            weights,
            self.missing_state_indicator,
        )

        dissimilarity_map = scipy.spatial.distance.squareform(dissimilarity_map)

        dissimilarity_map = pd.DataFrame(
            dissimilarity_map,
            index=character_matrix.index,
            columns=character_matrix.index,
        )

        self.set_dissimilarity_map(dissimilarity_map)

    def set_attribute(self, node: str, attribute_name: str, value: Any) -> None:
        """Sets an attribute in the tree.
        
        Args:
            node: Node name
            attribute_name: Name for the new attribute
            value: Value for the attribute.

        Raises:
            CassiopeiaTreeError if the tree has not been initialized.
        """
        self.__check_network_initialized()

        self.__network.nodes[node][attribute_name] = value

    def get_attribute(self, node: str, attribute_name: str) -> Any:
        """Retrieves the value of an attribute for a node.
        
        Args:
            node: Node name
            attribute_name: Name of the attribute.
        
        Returns:
            The value of the attribute for that node.
        Raises:
            CassiopeiaTreeError if the attribute has not been set for this node.
        """
        self.__check_network_initialized()

        try:
            return self.__network.nodes[node][attribute_name]
        except KeyError:
            raise CassiopeiaTreeError(f"Attribute {attribute_name} not " 
                                    "detected for this node.")

    def filter_nodes(self, condition: Callable[[str], bool]) -> List[str]:

        self.__check_network_initialized()

        _filter = []
        for n in self.depth_first_traverse_nodes():
            if condition(n):
                _filter.append(n)

        return _filter

    def find_lcas_of_pairs(self, pairs: Union[Iterator[str], List[str]]) -> Iterator[Tuple[Tuple[str, str], str]]:
        """Finds LCAs of all pairs.

        Args:
            pairs: Pairs of nodes for which to find LCAs

        Returns:
            A generator of ((u, v), LCA) tuples.
        """
        self.__check_network_initialized()
        return nx.tree_all_pairs_lowest_common_ancestor(self.__network, root=self.root, pairs=pairs)<|MERGE_RESOLUTION|>--- conflicted
+++ resolved
@@ -359,11 +359,7 @@
 
         if "root" not in self.__cache:
             self.__cache["root"] = [
-<<<<<<< HEAD
-                n for n in self.__network if self.in_degree(n) == 0
-=======
                 n for n in self.__network if self.is_root(n)
->>>>>>> c0112261
             ][0]
         return self.__cache["root"]
 
@@ -381,11 +377,7 @@
 
         if "leaves" not in self.__cache:
             self.__cache["leaves"] = [
-<<<<<<< HEAD
-                n for n in self.__network if self.out_degree(n) == 0
-=======
                 n for n in self.__network if self.is_leaf(n)
->>>>>>> c0112261
             ]
         return self.__cache["leaves"][:]
 
@@ -403,11 +395,7 @@
 
         if "internal_nodes" not in self.__cache:
             self.__cache["internal_nodes"] = [
-<<<<<<< HEAD
-                n for n in self.__network if self.out_degree(n) > 1
-=======
                 n for n in self.__network if self.is_internal_node(n)
->>>>>>> c0112261
             ]
         return self.__cache["internal_nodes"][:]
 
@@ -453,7 +441,7 @@
             CassiopeiaTreeError if the tree has not been initialized.
         """
         self.__check_network_initialized()
-        return self.out_degree(node) == 0
+        return self.__network.out_degree(node) == 0
 
     def is_root(self, node: str) -> bool:
         """Returns whether or not the node is the root.
@@ -496,10 +484,6 @@
         for n in self.depth_first_traverse_nodes(postorder=True):
             if self.is_leaf(n):
                 if len(self.get_character_states(n)) == 0:
-<<<<<<< HEAD
-=======
-                    print(n, type(n))
->>>>>>> c0112261
                     raise CassiopeiaTreeError("Character states not annotated "
                     "at a leaf node, initialize character states at leaves "
                     "before reconstructing ancestral characters."
@@ -597,37 +581,6 @@
 
         self.__network.add_edge(u, v)
 
-<<<<<<< HEAD
-    def out_degree(self, node) -> int:
-        """Gets the out degree of a node in the tree.
-        
-        Args:
-            node: A node in the tree.
-            
-        Raises:
-            CassiopeiaTreeError if the tree is not initialized.
-        """
-
-        self.__check_network_initialized()
-
-        return self.__network.out_degree(node)
-
-    def in_degree(self, node) -> int:
-        """Gets the in degree of a node in the tree.
-
-        Args:
-            node: A node in the tree.
-            
-        Raises:
-            CassiopeiaTreeError if the tree is not initialized.
-        """
-
-        self.__check_network_initialized()
-
-        return self.__network.in_degree(node)
-
-=======
->>>>>>> c0112261
     def set_time(self, node: str, new_time: float) -> None:
         """Sets the time of a node.
 
@@ -731,11 +684,7 @@
 
         return dict([(node, self.get_time(node)) for node in self.nodes])
 
-<<<<<<< HEAD
-    def __set_branch_length(self, parent: str, child: str, length: float):
-=======
     def __set_branch_length(self, parent: str, child: str, length: float) -> None:
->>>>>>> c0112261
         """A private method for setting branch lengths.
 
         A private method for setting branch lengths with no checks. Useful
@@ -746,18 +695,11 @@
             child: Child node of the edge
             length: New edge length
         """
-<<<<<<< HEAD
+
         self.__network[parent][child]["length"] = length
 
 
-    def set_branch_length(self, parent: str, child: str, length: float):
-=======
-
-        self.__network[parent][child]["length"] = length
-
-
     def set_branch_length(self, parent: str, child: str, length: float) -> None:
->>>>>>> c0112261
         """Sets the length of a branch.
 
         Adjusts the branch length of the specified parent-child relationship.
@@ -784,34 +726,6 @@
             raise CassiopeiaTreeError("Edge length must be positive.")
 
         self.__set_branch_length(parent, child, length)
-<<<<<<< HEAD
-
-        for u, v in self.depth_first_traverse_edges(source=parent):
-            self.__network.nodes[v]["time"] = (
-                self.__network.nodes[u]["time"] + self.__network[u][v]["length"]
-            )
-
-    def set_branch_lengths(self, branch_length_dict: Dict[Tuple[str, str], float]) -> None:
-        """Sets the length of multiple branches on a tree.
-
-        Adjusts the branch length of specified parent-child relationships.
-        This procedure maintains the consistency with the rest of the times in
-        the tree. Namely, by changing branch lengths here, it will change
-        the times of all the nodes in the tree such that the times are 
-        representative of the new branch lengths.
-
-        Args:
-            branch_dict: A dictionary of edges to updated branch lengths
-        """
-        self.__check_network_initialized()
-
-        for edge, length in branch_length_dict.items():
-            u, v = edge[0], edge[1]
-            if length < 0:
-                raise CassiopeiaTreeError("Edge length must be positive.")
-            self.__network[u][v]["length"] = length
-
-=======
 
         for u, v in self.depth_first_traverse_edges(source=parent):
             self.__network.nodes[v]["time"] = (
@@ -843,7 +757,6 @@
                 raise CassiopeiaTreeError("Edge length must be positive.")
             self.__set_branch_length(u, v, length)
 
->>>>>>> c0112261
         for u, v in self.depth_first_traverse_edges():
             self.__network.nodes[v]["time"] = (
                 self.__network.nodes[u]["time"] + self.__network[u][v]["length"]
@@ -1009,13 +922,6 @@
         """
         self.__check_network_initialized()
 
-<<<<<<< HEAD
-        return [
-            n
-            for n in self.depth_first_traverse_nodes(source=node)
-            if self.out_degree(n) == 0
-        ]
-=======
         if "subtree" not in self.__cache:
             self.__cache["subtree"] = {}
 
@@ -1030,7 +936,6 @@
     
         return self.__cache["subtree"][node]
             
->>>>>>> c0112261
 
     def get_newick(self, record_branch_lengths = False) -> str:
         """Returns newick format of tree.
@@ -1166,14 +1071,6 @@
         if not self.is_leaf(node):
             raise CassiopeiaTreeError("Node is not a leaf.")
 
-<<<<<<< HEAD
-        if self.in_degree(node) > 0:
-            curr_parent = self.parent(node)
-            self.__remove_node(node)
-            while (
-                self.out_degree(curr_parent) < 1
-                and self.in_degree(curr_parent) > 0
-=======
         if len(self.nodes) == 1:
             self.__remove_node(node)
         else:
@@ -1182,13 +1079,10 @@
             while (
                 len(self.children(curr_parent)) < 1
                 and not self.is_root(curr_parent)
->>>>>>> c0112261
             ):
                 next_parent = self.parent(curr_parent)
                 self.__remove_node(curr_parent)
                 curr_parent = next_parent
-        else:
-            self.__remove_node(node)
 
         if self.__current_character_matrix:
             if node in self.__current_character_matrix.index:
@@ -1200,8 +1094,6 @@
             if node in self.__dissimilarity_map.index:
                 self.__dissimilarity_map.drop(index = [node], columns = node, inplace = True)
 
-<<<<<<< HEAD
-=======
         if self.__current_character_matrix:
             if node in self.__current_character_matrix.index:
                 self.__current_character_matrix.drop(index = [node], inplace = True)
@@ -1212,7 +1104,6 @@
             if node in self.__dissimilarity_map.index:
                 self.__dissimilarity_map.drop(index = [node], columns = node, inplace = True)
 
->>>>>>> c0112261
         # reset cache because we've changed the tree topology
         self.__cache = {}
 
@@ -1231,17 +1122,10 @@
             CassiopeiaTreeError if the tree has not been initialized.
         """
         self.__check_network_initialized()
-<<<<<<< HEAD
 
         if source is None:
             source = self.root
 
-=======
-
-        if source is None:
-            source = self.root
-
->>>>>>> c0112261
         for node in self.depth_first_traverse_nodes(postorder = True, source = source):
             if self.is_leaf(node):
                 continue
@@ -1272,11 +1156,7 @@
     def collapse_mutationless_edges(
         self,
         infer_ancestral_characters: bool,
-<<<<<<< HEAD
-    ):
-=======
     ) -> None:
->>>>>>> c0112261
         """Collapses mutationless edges in the tree in-place.
 
         Uses the internal node annotations of a tree to collapse edges with no
@@ -1291,12 +1171,9 @@
             tree: A networkx DiGraph object representing the tree
             infer_ancestral_characters: Infer the ancestral characters states 
                 of the tree
-<<<<<<< HEAD
-=======
-
-        Raises:
-            CassiopeiaTreeError if the tree has not been initialized.
->>>>>>> c0112261
+
+        Raises:
+            CassiopeiaTreeError if the tree has not been initialized.
         """
         if infer_ancestral_characters:
             self.reconstruct_ancestral_characters()

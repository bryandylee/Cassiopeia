"""
This file stores a subclass of BranchLengthEstimator, the IIDExponentialMLE.
Briefly, this model assumes that CRISPR/Cas9 mutates each site independently
and identically, with an exponential waiting time.
"""
from collections import defaultdict
from typing import List, Optional

import cvxpy as cp
import numpy as np

from cassiopeia.data import CassiopeiaTree
from cassiopeia.mixins import IIDExponentialMLEError

from .BranchLengthEstimator import BranchLengthEstimator


class IIDExponentialMLE(BranchLengthEstimator):
    """
    MLE under a model of IID memoryless CRISPR/Cas9 mutations.

    In more detail, this model assumes that CRISPR/Cas9 mutates each site
    independently and identically, with an exponential waiting time. The
    tree is assumed to have depth exactly 1, and the user can provide a
    minimum branch length. The MLE under this set of assumptions can be
    solved with a special kind of convex optimization problem known as an
    exponential cone program, which can be readily solved with off-the-shelf
    (open source) solvers.

    This estimator requires that the ancestral characters be provided (these
    can be imputed with CassiopeiaTree's reconstruct_ancestral_characters
    method if they are not known, which is usually the case for real data).

    The estimated mutation rate(s) will be stored as an attribute called
    `mutation_rate`. The log-likelihood will be stored in an attribute
    called `log_likelihood`.

    Missing states are treated as missing at random by the model.

    Args:
        minimum_branch_length: Estimated branch lengths will be constrained to
            have length at least this value. By default it is set to 0.01,
            since the MLE tends to collapse mutationless edges to length 0.
        relative_mutation_rates: List of positive floats of length equal to the
            number of character sites. Number at each character site indicates
            the relative mutation rate at that site. Must be fully specified or
            None in which case all sites are assumed to evolve at the same rate.
            None is the default value for this argument.
        solver: Convex optimization solver to use. Can be "SCS", "ECOS", or
            "MOSEK". Note that "MOSEK" solver should be installed separately.
        verbose: Verbosity level.

    Attributes:
        mutation_rate: The estimated CRISPR/Cas9 mutation rate, assuming that
            the tree has depth exactly 1.
        log_likelihood: The log-likelihood of the training data under the
            estimated model.
    """

    def __init__(
        self,
        minimum_branch_length: float = 0.01,
        relative_mutation_rates: Optional[List[float]] = None,
        verbose: bool = False,
        solver: str = "SCS",
    ):
        allowed_solvers = ["ECOS", "SCS", "MOSEK"]
        if solver not in allowed_solvers:
            raise ValueError(
                f"Solver {solver} not allowed. "
                f"Allowed solvers: {allowed_solvers}"
            )  # pragma: no cover
        self._minimum_branch_length = minimum_branch_length
        self._relative_mutation_rates = relative_mutation_rates
        self._verbose = verbose
        self._solver = solver
        self._mutation_rate = None
        self._log_likelihood = None

    def estimate_branch_lengths(self, tree: CassiopeiaTree) -> None:
        r"""
        MLE under a model of IID memoryless CRISPR/Cas9 mutations.

        The only caveat is that this method raises an IIDExponentialMLEError
        if the underlying convex optimization solver fails, or a
        ValueError if the character matrix is degenerate (fully mutated,
        or fully unmutated).

        Raises:
            IIDExponentialMLEError
            ValueError
        """
        # Extract parameters
        minimum_branch_length = self._minimum_branch_length
        relative_mutation_rates = self._relative_mutation_rates
        solver = self._solver
        verbose = self._verbose

        # # # # # Check that the character has at least one mutation # # # # #
        if (tree.character_matrix == 0).all().all():
            raise ValueError(
                "The character matrix has no mutations. Please check your data."
            )

        # # # # # Check that the character is not saturated # # # # #
        if (tree.character_matrix != 0).all().all():
            raise ValueError(
                "The character matrix is fully mutated. The MLE does not "
                "exist. Please check your data."
            )

        # # # # # Check that the relative_mutation_rates list is valid # # # # #
        is_rates_specified = False
        if relative_mutation_rates is not None:
            is_rates_specified = True
            if tree.character_matrix.shape[1] != len(relative_mutation_rates):
                raise ValueError(
<<<<<<< HEAD
                    "The number of character sites does not match the length of\
                    the provided relative_mutation_rates list. Please check \
=======
                    "The number of character sites does not match the length \
                    of the provided relative_mutation_rates list. Please check \
>>>>>>> f11ebbee
                    your data."
                )
            for x in relative_mutation_rates:
                if x <= 0:
                    raise ValueError(
                        f"Relative mutation rates must be strictly positive, \
                        but you provided: {relative_mutation_rates}"
                    )
        else:
            relative_mutation_rates = [1.0] * tree.character_matrix.shape[1]

        # Group together sites having the same rate
        sites_by_rate = defaultdict(list)
        for i in range(len(relative_mutation_rates)):
            rate = relative_mutation_rates[i]
            sites_by_rate[rate].append(i)

        # # # # # Create variables of the optimization problem # # # # #
        t_variables = dict(
            [
                (node_id, cp.Variable(name=f"t_{node_id}"))
                for node_id in tree.nodes
            ]
        )

        # # # # # Create constraints of the optimization problem # # # # #
        a_leaf = tree.leaves[0]
        root = tree.root
        root_has_time_0_constraint = [t_variables[root] == 0]
        minimum_branch_length_constraints = [
            t_variables[child]
            >= t_variables[parent] + minimum_branch_length * t_variables[a_leaf]
            for (parent, child) in tree.edges
        ]
        ultrametric_constraints = [
            t_variables[leaf] == t_variables[a_leaf]
            for leaf in tree.leaves
            if leaf != a_leaf
        ]
        all_constraints = (
            root_has_time_0_constraint
            + minimum_branch_length_constraints
            + ultrametric_constraints
        )

        # # # # # Compute the log-likelihood # # # # #
        log_likelihood = 0
        for (parent, child) in tree.edges:
            edge_length = t_variables[child] - t_variables[parent]
            parent_states = tree.get_character_states(parent)
            child_states = tree.get_character_states(child)
            for rate in sites_by_rate.keys():
                num_mutated = 0
                num_unmutated = 0
                for site in sites_by_rate[rate]:
                    if parent_states[site] == 0 and child_states[site] == 0:
                        num_unmutated += 1
                    elif parent_states[site] != child_states[site]:
                        if (
                            parent_states[site] != tree.missing_state_indicator
                            and child_states[site]
                            != tree.missing_state_indicator
                        ):
                            num_mutated += 1
                if num_unmutated > 0:
                    log_likelihood += num_unmutated * (-edge_length * rate)
                if num_mutated > 0:
                    log_likelihood += num_mutated * cp.log(
                        1 - cp.exp(-edge_length * rate - 1e-5)
                    )

        # # # # # Solve the problem # # # # #
        obj = cp.Maximize(log_likelihood)
        prob = cp.Problem(obj, all_constraints)
        try:
            prob.solve(solver=solver, verbose=verbose)
        except cp.SolverError:  # pragma: no cover
            raise IIDExponentialMLEError("Third-party solver failed")

        # # # # # Extract the mutation rate # # # # #
        scaling_factor = float(t_variables[a_leaf].value)
        if scaling_factor < 1e-8 or scaling_factor > 15.0:
            raise IIDExponentialMLEError(
                "The solver failed when it shouldn't have."
            )
        if is_rates_specified:
            self._mutation_rate = tuple(
                [rate * scaling_factor for rate in relative_mutation_rates]
            )
        else:
            self._mutation_rate = scaling_factor

        # # # # # Extract the log-likelihood # # # # #
        log_likelihood = float(log_likelihood.value)
        if np.isnan(log_likelihood):
            log_likelihood = -np.inf
        self._log_likelihood = log_likelihood

        # # # # # Populate the tree with the estimated branch lengths # # # # #
        times = {
            node: float(t_variables[node].value) / scaling_factor
            for node in tree.nodes
        }
        # Make sure that the root has time 0 (avoid epsilons)
        times[tree.root] = 0.0
        # We smooth out epsilons that might make a parent's time greater
        # than its child (which can happen if minimum_branch_length=0)
        for (parent, child) in tree.depth_first_traverse_edges():
            times[child] = max(times[parent], times[child])
        tree.set_times(times)

    @property
    def log_likelihood(self):
        """
        The log-likelihood of the training data under the estimated model.
        """
        return self._log_likelihood

    @property
    def mutation_rate(self):
        """
        The estimated CRISPR/Cas9 mutation rate(s) under the given model. If
        relative_mutation_rates is specified, we return a list of rates (one per
        site). Otherwise all sites have the same rate and that rate is returned.
        """
        return self._mutation_rate<|MERGE_RESOLUTION|>--- conflicted
+++ resolved
@@ -115,13 +115,8 @@
             is_rates_specified = True
             if tree.character_matrix.shape[1] != len(relative_mutation_rates):
                 raise ValueError(
-<<<<<<< HEAD
-                    "The number of character sites does not match the length of\
-                    the provided relative_mutation_rates list. Please check \
-=======
                     "The number of character sites does not match the length \
                     of the provided relative_mutation_rates list. Please check \
->>>>>>> f11ebbee
                     your data."
                 )
             for x in relative_mutation_rates:

--- conflicted
+++ resolved
@@ -115,14 +115,9 @@
             is_rates_specified = True
             if tree.character_matrix.shape[1] != len(relative_mutation_rates):
                 raise ValueError(
-<<<<<<< HEAD
-                    "The number of character sites does not match the length of\
-                    the provided relative_mutation_rates list. Please check \
+                    "The number of character sites does not match the length \
+                    of the provided relative_mutation_rates list. Please check \
                     your data."
-=======
-                    "The number of character sites does not match the length \
-                    of the provided site_rates list. Please check your data."
->>>>>>> 21748389
                 )
             for x in relative_mutation_rates:
                 if x <= 0:

--- conflicted
+++ resolved
@@ -13,17 +13,9 @@
 
 
 requirements = [
-<<<<<<< HEAD
     "Biopython>=1.71",
     "bokeh>=0.12.15",
     "cython>=0.29.2",
-=======
-    "numpy > 1.17",
-    "matplotlib >= 2.2.2",
-    "pandas >= 0.22.0",
-    "networkx >= 2.5",
-    "tqdm >= 4",
->>>>>>> 08cb5f85
     "ete3 >= 3.1.1",
     # "gurobipy",
     "hits",
